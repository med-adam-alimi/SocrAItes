--- conflicted
+++ resolved
@@ -1,40 +1,97 @@
 # 🧠 SocrAItes - AI Philosophy Chatbot
 
-> An intelligent philosophy chatbot that embodies the wisdom of history's greatest thinkers using RAG (Retrieval Augmented Generation) and modern AI.
-
-[![Python](https://img.shields.io/badge/Python-3.8+-blue.svg)](https://python.org)
-[![Flask](https://img.shields.io/badge/Flask-2.0+-green.svg)](https://flask.palletsprojects.com)
-[![Groq](https://img.shields.io/badge/AI-Groq%20Llama%203.1-orange.svg)](https://groq.com)
-[![License](https://img.shields.io/badge/License-MIT-yellow.svg)](LICENSE)
-
-## 🎭 Meet the Philosophers
-
-Chat with 6 legendary thinkers, each with their unique perspective:
-
-- **🌅 Albert Camus** - Existentialist rebel exploring absurdity and meaning
-- **📚 Fyodor Dostoevsky** - Master of human psychology and moral complexity  
-- **⚡ Friedrich Nietzsche** - Bold critic challenging traditional values
-- **🏛️ Socrates** - Wise questioner seeking truth through dialogue
-- **🔍 Franz Kafka** - Surreal explorer of modern alienation
-- **🌑 Emil Cioran** - Pessimistic philosopher of existence and despair
-
-## 🏗️ System Architecture
-
-<<<<<<< HEAD
-=======
+**Experience philosophical wisdom through AI-powered conversations with history's greatest thinkers.**
+
+SocrAItes is a sophisticated Flask web application that combines **Retrieval Augmented Generation (RAG)** with **modern AI models** to create authentic philosophical discussions. Engage with AI-powered philosopher personas that draw from real philosophical texts and contemporary internet sources to provide thoughtful, contextually rich responses.
+
+## 🏗️ Backend Architecture
+
+```
+┌─────────────────────────────────────────────────────────────────┐
+│                    SocrAItes AI Philosophy Chatbot              │
+└─────────────────────────────────────────────────────────────────┘
+
+┌─────────────────┐    ┌─────────────────┐    ┌─────────────────┐
+│   Frontend UI   │    │  Flask Routes   │    │  AI Orchestrator│
+│                 │    │                 │    │                 │
+│ • Chat Interface│◄──►│ • /api/chat     │◄──►│ • Groq Models   │
+│ • Philosopher   │    │ • /api/stream   │    │ • HuggingFace   │
+│   Selection     │    │ • Static Assets │    │ • OpenAI (opt)  │
+│ • Streaming UI  │    │ • Error Handler │    │ • Model Router  │
+└─────────────────┘    └─────────────────┘    └─────────────────┘
+                                │                        │
+                                ▼                        ▼
+                    ┌─────────────────┐    ┌─────────────────┐
+                    │ Internet RAG    │    │ Local Knowledge │
+                    │ Engine          │    │ Base            │
+                    │                 │    │                 │
+                    │ • Web Search    │    │ • FAISS Vector  │
+                    │ • Reddit API    │    │   Database      │
+                    │ • Philosophy    │    │ • Philosophy    │
+                    │   Sources       │    │   Texts         │
+                    │ • Stanford SEP  │    │ • Embeddings    │
+                    │ • Fast Mode     │    │ • Semantic      │
+                    └─────────────────┘    │   Search        │
+                              │            └─────────────────┘
+                              ▼                        │
+                    ┌─────────────────┐                │
+                    │ External APIs   │                │
+                    │                 │                │
+                    │ • Serper/Google │◄───────────────┘
+                    │ • DuckDuckGo    │
+                    │ • Reddit        │
+                    │ • Phil Sources  │
+                    └─────────────────┘
+
+┌─────────────────────────────────────────────────────────────────┐
+│                        Data Flow                                │
+│                                                                 │
+│ User Query → RAG Search → Context Retrieval → AI Generation    │
+│           ↓              ↓                   ↓               ↓  │
+│     • Internet Sources • Local Texts     • Philosopher    • Stream │
+│     • Fast Mode (3s)   • FAISS DB        • Persona       • Response │
+│     • 3-5 Sources      • Embeddings      • Optimized     • Browser │
+└─────────────────────────────────────────────────────────────────┘
+```
+
+## ✨ Key Features
+
+### 🎭 **6 Authentic Philosopher Personas**
+- **Albert Camus** - Existentialism, Absurdism, and the Human Condition  
+- **Fyodor Dostoevsky** - Psychology, Morality, and Human Nature
+- **Friedrich Nietzsche** - Will to Power, Ethics, and Cultural Critique
+- **Socrates** - Classical Philosophy and the Socratic Method
+- **Franz Kafka** - Existential Anxiety, Bureaucracy, and Alienation
+- **Emil Cioran** - Pessimism, Nihilism, and the Human Condition
+
+### 🔍 **Advanced RAG System**
+- **Dual Knowledge Sources**: Philosophy texts + real-time internet search
+- **FAISS Vector Database**: Fast semantic similarity search  
+- **Intelligent Context Retrieval**: Finds relevant sources per query
+- **Philosophy-Specific Sources**: Stanford Encyclopedia, IEP, Philosophy Basics
+- **Fast Mode**: 2-3 second responses with optimized searches
+- **Source Citations**: Transparent references for all responses
+
+### ⚡ **Modern AI Integration**
+- **Groq API**: Lightning-fast inference with Llama 3.1 8B (FREE)
+- **Internet RAG**: Real-time web search for contemporary discussions
+- **Multiple AI Backends**: OpenAI, Hugging Face, Ollama support
+- **Streaming Responses**: ChatGPT-style real-time text generation
+- **Fallback Systems**: Robust error handling and model switching
+
 ### 🎨 **ChatGPT-Style Interface**
 - **Dark Modern Theme**: GitHub-inspired sophisticated design
-- **Welcome Screen**: Engaging philosopher selection with smooth animations
-- **Real-time Chat**: Instant message bubbles with typing indicators
+- **Welcome Screen**: Engaging philosopher selection with animations
+- **Streaming Chat**: Real-time message bubbles with progressive text
 - **Responsive Design**: Perfect on desktop, tablet, and mobile
-- **Accessibility**: WCAG compliant with proper contrast and navigation
+- **Session Management**: Optimized conversation history
 
 ## 🚀 Quick Start
 
 ### Prerequisites
 - **Python 3.8+** - Modern Python with asyncio support
 - **Git** - For cloning and version control
-- **10GB+ RAM** - For optimal performance with embeddings
+- **4GB+ RAM** - For optimal performance with embeddings
 - **Internet Connection** - For real-time RAG searches
 
 ### Installation
@@ -58,14 +115,11 @@
 
 3. **Install dependencies**
    ```bash
-   # For full internet-enabled version
+   # For full internet-enabled version (recommended)
    pip install -r requirements_internet.txt
    
    # OR for safe offline version  
    pip install -r requirements_safe.txt
-   
-   # OR basic requirements
-   pip install -r requirements.txt
    ```
 
 4. **Configure API Keys** (Optional - works without)
@@ -75,21 +129,99 @@
    echo. > .env  # Windows
    
    # Add your API keys (all optional):
-   GROQ_API_KEY=your_groq_api_key_here
+   GROQ_API_KEY=your_groq_api_key_here    # Get free at console.groq.com
    OPENAI_API_KEY=your_openai_api_key_here
-   HF_TOKEN=your_huggingface_token_here
-   ```
-
-5. **Initialize the application**
-   ```bash
-   # Data preparation (already done)
-   python scripts/prepare_data.py
-   
-   # Start the application
+   SERPER_API_KEY=your_serper_api_key_here # For web search
+   ```
+
+5. **Run the application**
+   ```bash
    python run.py
    ```
 
-
+6. **Open your browser**
+   ```
+   http://localhost:5000
+   ```
+
+## 🎯 Usage Examples
+
+### Basic Chat
+```
+User: "What is the meaning of life?"
+Camus: "Life has no inherent meaning, but we must create our own. The absurd condition of existence - the disconnect between our need for meaning and the universe's silence - is not something to escape but to embrace..."
+```
+
+### Philosophical Debate
+```
+User: "Is suffering necessary for growth?"
+Dostoevsky: "Suffering is the sole origin of consciousness. Through pain, we discover the depths of our humanity and the complexity of moral choice..."
+```
+
+### Modern Context
+```
+User: "How should we deal with social media anxiety?"
+Kierkegaard: "The present age suffers from the anxiety of too many possibilities. Social media amplifies this dread by presenting infinite choices and comparisons..."
+```
+
+## 🔧 Technical Architecture
+
+### Core Components
+
+#### 1. **Flask Application** (`app/`)
+- **routes.py**: API endpoints, streaming responses, session management
+- **models.py**: Data models and philosopher configurations
+- **ai_models.py**: AI model abstractions and routing
+
+#### 2. **AI Engine** (`app/utils/`)
+- **groq_philosophy_chat.py**: Main AI orchestrator with Groq integration
+- **internet_rag_engine.py**: Real-time web search and content retrieval
+- **rag_engine.py**: Local knowledge base with FAISS vector search
+
+#### 3. **Data Pipeline** (`data/`)
+- **raw/**: Original philosophy texts and metadata
+- **processed/**: Preprocessed chunks and FAISS embeddings
+
+#### 4. **Frontend** (`static/`, `templates/`)
+- **JavaScript**: Streaming chat interface, philosopher selection
+- **CSS**: Modern dark theme, responsive design
+- **HTML**: Single-page application structure
+
+### Performance Optimizations
+
+#### 🚀 **Speed Improvements**
+- **Fast Mode**: 2-3 second responses (down from 10+ seconds)
+- **Limited Sources**: 3-5 sources instead of 40-80
+- **Optimized Prompts**: Reduced token usage by 60%
+- **Session Caching**: Conversation history optimization
+
+#### 🔄 **Reliability Features**
+- **Multiple AI Backends**: Automatic fallback between Groq, OpenAI, HuggingFace
+- **Error Handling**: Graceful degradation with informative messages
+- **Rate Limiting**: Built-in protections for API limits
+- **Timeout Management**: Prevents hanging requests
+
+## 🧪 Testing
+
+### Quick Test
+```bash
+python test_quick.py
+```
+
+### Performance Test
+```bash
+python test_performance.py
+```
+
+### Manual Testing
+```bash
+python test_manual.py
+```
+
+### Comprehensive Test
+```bash
+python test_comprehensive.py
+```
 
 ## 🔧 Dependencies & Tech Stack
 
@@ -97,274 +229,96 @@
 ```python
 Flask==3.0.3              # Web framework
 Flask-CORS==4.0.1          # Cross-origin requests
-Werkzeug==3.0.3            # WSGI utilities
->>>>>>> 636fff21
-```
-┌─────────────────────────────────────────────────────────────────┐
-│                        Frontend Interface                       │
-│  ┌─────────────────┐  ┌─────────────────┐  ┌─────────────────┐ │
-│  │   HTML/CSS/JS   │  │  Bootstrap UI   │  │ Streaming Chat  │ │
-│  │   Templates     │  │   Components    │  │   Interface     │ │
-│  └─────────────────┘  └─────────────────┘  └─────────────────┘ │
-└─────────────────────────────────────────────────────────────────┘
-                                │
-                                ▼
-┌─────────────────────────────────────────────────────────────────┐
-│                        Flask Backend                           │
-│  ┌─────────────────┐  ┌─────────────────┐  ┌─────────────────┐ │
-│  │   API Routes    │  │ Session Manager │  │ Error Handling  │ │
-│  │ /api/chat/stream│  │ & Optimization  │  │ & Logging       │ │
-│  └─────────────────┘  └─────────────────┘  └─────────────────┘ │
-└─────────────────────────────────────────────────────────────────┘
-                                │
-                                ▼
-┌─────────────────────────────────────────────────────────────────┐
-│                   Philosophy Chat Engine                       │
-│  ┌─────────────────┐  ┌─────────────────┐  ┌─────────────────┐ │
-│  │ Groq Llama 3.1  │  │ Philosopher     │  │ Fast Mode       │ │
-│  │ 8B Model (FREE) │  │ Personas        │  │ Optimization    │ │
-│  └─────────────────┘  └─────────────────┘  └─────────────────┘ │
-└─────────────────────────────────────────────────────────────────┘
-                                │
-                                ▼
-┌─────────────────────────────────────────────────────────────────┐
-│                    Internet RAG Engine                         │
-│  ┌─────────────────┐  ┌─────────────────┐  ┌─────────────────┐ │
-│  │ Web Search APIs │  │ Academic Sources│  │ Philosophy DBs  │ │
-│  │ (DuckDuckGo)    │  │ (Reddit/Forums) │  │ (Stanford/IEP)  │ │
-│  └─────────────────┘  └─────────────────┘  └─────────────────┘ │
-│  ┌─────────────────┐  ┌─────────────────┐  ┌─────────────────┐ │
-│  │ Content Ranking │  │ Source Citation │  │ Fast Retrieval  │ │
-│  │ & Filtering     │  │ & Verification  │  │ (3-5 sources)   │ │
-│  └─────────────────┘  └─────────────────┘  └─────────────────┘ │
-└─────────────────────────────────────────────────────────────────┘
-                                │
-                                ▼
-┌─────────────────────────────────────────────────────────────────┐
-│                      Local Data Store                          │
-│  ┌─────────────────┐  ┌─────────────────┐  ┌─────────────────┐ │
-│  │ Philosophy Texts│  │ FAISS Vector DB │  │ Processed       │ │
-│  │ (Camus, Kafka   │  │ Embeddings      │  │ Text Chunks     │ │
-│  │ Nietzsche, etc.)│  │ Index           │  │ & Metadata      │ │
-│  └─────────────────┘  └─────────────────┘  └─────────────────┘ │
-└─────────────────────────────────────────────────────────────────┘
-```
-
-## ⚡ Performance Features
-
-- **🚀 Ultra-Fast Responses**: 2-3 seconds (optimized from 10+ seconds)
-- **💬 Streaming Chat**: Real-time text display like ChatGPT
-- **🧠 Smart RAG**: 3-5 relevant sources (reduced from 40-80)
-- **⚡ Fast Mode**: Optimized search algorithms
-- **🔄 Session Management**: Efficient memory usage
-- **📱 Responsive UI**: Bootstrap-powered interface
-
-## 🛠️ Tech Stack
-
-### Backend
-- **Python 3.8+** - Core language
-- **Flask** - Web framework with SSE streaming
-- **Groq API** - Llama 3.1 8B model (FREE & FAST)
-- **FAISS** - Vector similarity search
-- **Sentence Transformers** - Text embeddings
-
-### Frontend  
-- **HTML5/CSS3/JavaScript** - Modern web standards
-- **Bootstrap 5** - Responsive UI framework
-- **Server-Sent Events** - Real-time streaming
-
-### AI/ML
-- **Internet RAG Engine** - Multi-source knowledge retrieval
-- **Philosophy Databases** - Stanford Encyclopedia, Internet Encyclopedia
-- **Academic Sources** - Reddit Philosophy, Academic Papers
-- **Web Search APIs** - DuckDuckGo, Google Custom Search
-
-## 🚀 Quick Start
-
-### 1. Clone & Setup
-```bash
-git clone https://github.com/med-adam-alimi/SocrAItes.git
-cd SocrAItes
-python -m venv venv
-source venv/bin/activate  # Windows: venv\Scripts\activate
-pip install -r requirements.txt
-```
-
-### 2. Configure Environment
-```bash
-# Create .env file with your API keys
-echo "GROQ_API_KEY=your_groq_api_key_here" > .env
-echo "GOOGLE_API_KEY=your_google_api_key" >> .env
-echo "SERPER_API_KEY=your_serper_api_key" >> .env
-```
-
-### 3. Initialize Data
-```bash
-python scripts/prepare_data.py
-```
-
-### 4. Run Application
-```bash
-python run.py
-```
-
-Visit `http://localhost:5000` and start chatting with philosophers! 🎭
+```
+
+### **AI & Machine Learning**
+```python
+# Vector Search & Embeddings
+faiss-cpu==1.8.0           # Facebook AI similarity search
+sentence-transformers==3.0.1  # Sentence embeddings
+transformers==4.44.2       # Hugging Face transformers
+
+# AI API Integrations  
+groq==0.9.0               # Groq AI API (FREE & FAST)
+openai==1.40.6            # OpenAI GPT models
+```
+
+### **Internet RAG System**
+```python
+# Web Scraping & Search
+requests==2.32.3          # HTTP requests
+beautifulsoup4==4.12.3    # HTML parsing
+duckduckgo-search==6.2.4  # Privacy-focused search
+```
+
+### **Data Processing**
+```python
+numpy==2.1.0              # Numerical computing
+python-dotenv==1.0.1      # Environment variables
+tqdm==4.66.5              # Progress bars
+```
 
 ## 📁 Project Structure
 
 ```
 SocrAItes/
-├── 📱 Frontend
-│   ├── templates/          # HTML templates
-│   └── static/            # CSS, JS, assets
-├── 🔧 Backend  
-│   ├── app/
-│   │   ├── routes.py      # API endpoints
-│   │   ├── ai_models.py   # AI engine loader
-│   │   └── utils/         # Core engines
-│   │       ├── groq_philosophy_chat.py
-│   │       └── internet_rag_engine.py
-├── 📚 Data
-│   ├── raw/               # Philosophy texts
-│   └── processed/         # Embeddings & chunks
-├── 🧪 Tests
-│   └── test_*.py          # Comprehensive tests
-└── 📜 Scripts
-    └── prepare_data.py    # Data preprocessing
-```
-
-## 🎯 Key Features
-
-### 🤖 Intelligent Conversations
-- Each philosopher has unique personality and knowledge
-- Contextual responses based on their actual works
-- Natural conversation flow without repetitive introductions
-
-### 🔍 Advanced RAG System
-- **Multi-Source Search**: Web, academic papers, philosophy databases
-- **Smart Ranking**: Relevance-based content prioritization  
-- **Fast Retrieval**: Optimized for 2-3 second responses
-- **Source Citations**: Transparent knowledge sourcing
-
-### 💻 Modern Interface
-- **Streaming Responses**: Text appears progressively like ChatGPT
-- **Responsive Design**: Works on desktop, tablet, mobile
-- **Error Handling**: Graceful fallbacks and user feedback
-- **Session Management**: Efficient conversation tracking
-
-## 🧪 Testing
-
-```bash
-# Run all tests
-python -m pytest tests/
-
-# Quick functionality test
-python test_quick.py
-
-# Performance testing
-python test_performance.py
-
-# API connectivity test
-python test_api.py
-```
-
-## 🔧 Configuration
-
-### Environment Variables
-```bash
-GROQ_API_KEY=gsk_...        # Free Groq API key
-GOOGLE_API_KEY=AIza...      # Google Custom Search (optional)
-SERPER_API_KEY=...          # Serper API for web search (optional)
-```
-
-### Performance Tuning
-- **Fast Mode**: Reduces sources from 40-80 to 3-5
-- **Session Optimization**: Efficient memory management
-- **Streaming**: Real-time response delivery
-- **Caching**: Local embeddings for faster lookup
+├── app/
+│   ├── __init__.py           # Flask app factory
+│   ├── routes.py             # API endpoints & streaming
+│   ├── models.py             # Data models
+│   ├── ai_models.py          # AI model management
+│   └── utils/
+│       ├── groq_philosophy_chat.py    # Main AI engine
+│       ├── internet_rag_engine.py     # Web search RAG
+│       ├── rag_engine.py              # Local knowledge base
+│       └── advanced_hf_chat.py        # HuggingFace integration
+├── data/
+│   ├── raw/                  # Original philosophy texts
+│   └── processed/            # FAISS embeddings & chunks
+├── static/
+│   ├── css/style.css         # Modern dark theme
+│   └── js/app.js             # Streaming chat interface
+├── templates/
+│   └── index.html            # Single-page application
+├── tests/
+│   ├── test_quick.py         # Fast functionality test
+│   ├── test_performance.py   # Speed benchmarks
+│   └── test_comprehensive.py # Full system test
+├── scripts/
+│   └── prepare_data.py       # Data preprocessing
+├── requirements_internet.txt  # Full dependencies
+├── requirements_safe.txt     # Offline version
+├── run.py                    # Application entry point
+└── README.md                 # This file
+```
 
 ## 🤝 Contributing
 
-1. Fork the repository
-2. Create feature branch (`git checkout -b feature/AmazingFeature`)
-3. Commit changes (`git commit -m 'Add AmazingFeature'`)
-4. Push to branch (`git push origin feature/AmazingFeature`)
-5. Open Pull Request
+1. **Fork the repository**
+2. **Create feature branch**: `git checkout -b feature/amazing-feature`
+3. **Commit changes**: `git commit -m 'Add amazing feature'`
+4. **Push to branch**: `git push origin feature/amazing-feature`
+5. **Open Pull Request**
 
 ## 📝 License
 
 This project is licensed under the MIT License - see the [LICENSE](LICENSE) file for details.
 
-## 🎓 Philosophy Sources
-
-- **Classical Texts**: Original works of featured philosophers
-- **Stanford Encyclopedia of Philosophy**: Comprehensive academic articles
-- **Internet Encyclopedia of Philosophy**: Peer-reviewed philosophical content
-- **Academic Papers**: Current philosophical research and analysis
-- **Philosophy Forums**: Contemporary discussions and interpretations
-
-## 🚀 Deployment Options
-
-### Local Development
-```bash
-python run.py  # Development server on localhost:5000
-```
-
-### Production Deployment
-- **Heroku**: Ready for deployment with Procfile
-- **Docker**: Containerized deployment option
-- **AWS/GCP**: Cloud platform deployment
-- **Hugging Face Spaces**: AI model hosting platform
-
-<<<<<<< HEAD
-## 📊 Performance Metrics
-=======
-- **Email**: mohamed.adam.alimi@gmail.com
-- **Linkedin**:https://www.linkedin.com/in/mohamed-adam-alimi-99ba02284/
->>>>>>> 636fff21
-
-- **Response Time**: 2-3 seconds (optimized from 10+ seconds)
-- **Source Retrieval**: 3-5 sources (reduced from 40-80)
-- **Memory Usage**: Optimized session management
-- **Error Rate**: < 1% with comprehensive error handling
-- **Uptime**: 99.9% availability with proper deployment
-
-<<<<<<< HEAD
+## 🔗 Links
+
+- **Repository**: [GitHub](https://github.com/med-adam-alimi/SocrAItes)
+- **Demo**: [Live Demo](https://your-demo-link.com)
+- **Documentation**: [Wiki](https://github.com/med-adam-alimi/SocrAItes/wiki)
+
+## 🙏 Acknowledgments
+
+- **Philosophy Texts**: Various public domain philosophical works
+- **AI Models**: Groq, OpenAI, Hugging Face communities
+- **Vector Search**: Facebook AI's FAISS library
+- **Web Framework**: Flask development team
+
 ---
 
-<div align="center">
-
-**🧠 Engage with the greatest minds in human history**
-
-*SocrAItes brings philosophy to the digital age*
-=======
-```
-MIT License
-
-Copyright (c) 2025 Mohamed Adam Alimi
-
-Permission is hereby granted, free of charge, to any person obtaining a copy
-of this software and associated documentation files (the "Software"), to deal
-in the Software without restriction, including without limitation the rights
-to use, copy, modify, merge, publish, distribute, sublicense, and/or sell
-copies of the Software, and to permit persons to whom the Software is
-furnished to do so, subject to the following conditions:
-
-The above copyright notice and this permission notice shall be included in all
-copies or substantial portions of the Software.
-
-THE SOFTWARE IS PROVIDED "AS IS", WITHOUT WARRANTY OF ANY KIND, EXPRESS OR
-IMPLIED, INCLUDING BUT NOT LIMITED TO THE WARRANTIES OF MERCHANTABILITY,
-FITNESS FOR A PARTICULAR PURPOSE AND NONINFRINGEMENT. IN NO EVENT SHALL THE
-AUTHORS OR COPYRIGHT HOLDERS BE LIABLE FOR ANY CLAIM, DAMAGES OR OTHER
-LIABILITY, WHETHER IN AN ACTION OF CONTRACT, TORT OR OTHERWISE, ARISING FROM,
-OUT OF OR IN CONNECTION WITH THE SOFTWARE OR THE USE OR OTHER DEALINGS IN THE
-SOFTWARE.
-```
-
-
->>>>>>> 636fff21
-
-[⭐ Star this repo](https://github.com/med-adam-alimi/SocrAItes) • [🐛 Report Bug](https://github.com/med-adam-alimi/SocrAItes/issues) • [✨ Request Feature](https://github.com/med-adam-alimi/SocrAItes/issues)
-
-</div>+**Made with ❤️ by the SocrAItes team**
+
+*"The unexamined life is not worth living." - Socrates*